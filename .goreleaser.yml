project_name: k9s
before:
  hooks:
    - go mod download
    - go generate ./...

release:
  prerelease: true

builds:
  - env:
      - CGO_ENABLED=0
    goos:
      - linux
      - darwin
      - windows
    goarch:
      - 386
      - amd64
      - arm
      - arm64
    goarm:
      - 6
      - 7
    ldflags:
      - -s -w -X github.com/derailed/k9s/cmd.version={{.Version}} -X github.com/derailed/k9s/cmd.commit={{.Commit}} -X github.com/derailed/k9s/cmd.date={{.Date}}

archive:
  replacements:
    darwin: Darwin
    linux: Linux
    windows: Windows
    arm: 32-bit
    arm64: 64-bit
    386: i386
    amd64: x86_64
checksum:
  name_template: "checksums.txt"
snapshot:
  name_template: "{{ .Tag }}-next"
changelog:
  sort: asc
  filters:
    exclude:
      - "^docs:"
      - "^test:"

# Homebrew
brew:
  name: k9s
  github:
    owner: derailed
    name: k9s-homebrew-tap
  commit_author:
    name: derailed
    email: fernand@imhotep.io
  folder: Formula
  homepage: https://k9ss.io
  description: Kubernetes CLI To Manage Your Clusters In Style!
  test: |
    system "k9s version"

<<<<<<< HEAD
# Snap
snapcraft:
  name: k9s
  name_template: "{{ .ProjectName }}_{{ .Version }}_{{ .Os }}_{{ .Arch }}"
=======
# Snapcraft
snapcraft:
  name: k9s
  name_template: "{{ .ProjectName }}_{{ .Version }}_{{ .Os }}_{{ .Arch }}"

>>>>>>> 5f0a5df9
  replacements:
    amd64: 64-bit
    386: 32-bit
    darwin: macOS
    linux: Tux
<<<<<<< HEAD
  publish: false
=======

  publish: true

>>>>>>> 5f0a5df9
  summary: K9s is a CLI to view and manage your Kubernetes clusters.
  description: |
    K9s is a CLI to view and manage your Kubernetes clusters.
    By leveraging a terminal UI, you can easily traverse Kubernetes resources
    and view the state of you clusters in a single powerful session.
<<<<<<< HEAD
  grade: devel
  confinement: devmode
  apps:
    k9s:
      plugs: ["home", "network", "home-dir"]
=======

  grade: devel
  confinement: devmode

  apps:
    k9s:
      plugs: ["home", "network", "home-dir"]

>>>>>>> 5f0a5df9
  plugs:
    home-dir:
      read:
        - $HOME/.k9s
      write:
        - $HOME/.k9s<|MERGE_RESOLUTION|>--- conflicted
+++ resolved
@@ -60,51 +60,26 @@
   test: |
     system "k9s version"
 
-<<<<<<< HEAD
-# Snap
-snapcraft:
-  name: k9s
-  name_template: "{{ .ProjectName }}_{{ .Version }}_{{ .Os }}_{{ .Arch }}"
-=======
 # Snapcraft
 snapcraft:
   name: k9s
   name_template: "{{ .ProjectName }}_{{ .Version }}_{{ .Os }}_{{ .Arch }}"
-
->>>>>>> 5f0a5df9
+  publish: true
   replacements:
     amd64: 64-bit
     386: 32-bit
     darwin: macOS
     linux: Tux
-<<<<<<< HEAD
-  publish: false
-=======
-
-  publish: true
-
->>>>>>> 5f0a5df9
   summary: K9s is a CLI to view and manage your Kubernetes clusters.
   description: |
     K9s is a CLI to view and manage your Kubernetes clusters.
     By leveraging a terminal UI, you can easily traverse Kubernetes resources
     and view the state of you clusters in a single powerful session.
-<<<<<<< HEAD
   grade: devel
   confinement: devmode
   apps:
     k9s:
       plugs: ["home", "network", "home-dir"]
-=======
-
-  grade: devel
-  confinement: devmode
-
-  apps:
-    k9s:
-      plugs: ["home", "network", "home-dir"]
-
->>>>>>> 5f0a5df9
   plugs:
     home-dir:
       read:
